--- conflicted
+++ resolved
@@ -176,56 +176,8 @@
         _setWithdrawFee(pool, newWithdrawFee);
     }
 
-<<<<<<< HEAD
-    mapping(bytes32 => uint256) public latestVersions;
-
-    constructor(
-        address _addressProvider,
-        address _acl,
-        address _contractsRegister,
-        address _treasury,
-        string memory _name,
-        address _vetoAdmin
-    ) ACLTrait(_acl) {
-        addressProvider = _addressProvider;
-
-        contractsRegister = _contractsRegister;
-        name = _name;
-        treasury = _treasury;
-
-        interestModelFactory =
-            IAddressProviderV3_1(_addressProvider).getLatestAddressOrRevert(AP_INTEREST_MODEL_FACTORY);
-        poolFactory = IAddressProviderV3_1(_addressProvider).getLatestAddressOrRevert(AP_POOL_FACTORY);
-        creditFactory = IAddressProviderV3_1(_addressProvider).getLatestAddressOrRevert(AP_CREDIT_FACTORY);
-        priceOracleFactory = IAddressProviderV3_1(_addressProvider).getLatestAddressOrRevert(AP_PRICE_ORACLE_FACTORY);
-        adapterFactory = IAddressProviderV3_1(_addressProvider).getLatestAddressOrRevert(AP_ADAPTER_FACTORY);
-
-        controller = address(new ControllerTimelockV3(_acl, _vetoAdmin, address(0)));
-    }
-
-    //
-    // POOLS
-    //
-    function createMarket(
-        address underlying,
-        uint256 totalLimit,
-        address interestModel,
-        string memory rateKeeperType,
-        string calldata _name,
-        string calldata _symbol
-    ) external configuratorOnly {
-        bytes32 salt = bytes32(uint256(uint160(address(this))));
-
-        if (InterestModelFactory(interestModelFactory).isRegisteredInterestModel(interestModel)) {
-            revert InterestModelNotAllowedException(interestModel);
-        }
-        address pool = PoolFactoryV3(poolFactory).deploy(
-            underlying, interestModel, totalLimit, _name, _symbol, latestVersions[AP_POOL], salt
-        );
-=======
     function addToken(address pool, address token, address priceFeed) external onlyOwner {
         _ensureRegisteredPool(pool);
->>>>>>> 8a564125
 
         uint32 stalenessPeriod = _ensureAllowedPriceFeed(token, priceFeed);
         _setPriceFeed(priceOracles[pool], token, priceFeed, stalenessPeriod, false);
